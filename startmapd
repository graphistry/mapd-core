#!/bin/bash

set -e

trap 'trap - SIGTERM && kill -- -$$' SIGINT SIGTERM EXIT

MAPD_TCP_PORT=${MAPD_TCP_PORT:=9091}
MAPD_HTTP_PORT=${MAPD_HTTP_PORT:=9090}
MAPD_WEB_PORT=${MAPD_WEB_PORT:=9092}
MAPD_CALCITE_PORT=${MAPD_CALCITE_PORT:=9093}

FRONTEND=${FRONTEND:=true}
MAPD_DATA=${MAPD_DATA:="data"}

while (( $# )); do
    case "$1" in
        --read-only)
            RO="--read-only" ;;
        --base-port)
            shift
            MAPD_WEB_PORT=$1
            MAPD_TCP_PORT=$(($MAPD_WEB_PORT-1))
            MAPD_HTTP_PORT=$(($MAPD_WEB_PORT-2))
            MAPD_CALCITE_PORT=$(($MAPD_WEB_PORT+1))
            ;;
        --data)
            shift
            MAPD_DATA=$1
            ;;
        --enable-https)
            HTTPS="--enable-https" ;;
        --cert)
            shift
            HTTPS_CERT="--cert $1" ;;
        --key)
            shift
            HTTPS_KEY="--key $1" ;;
        --config)
            shift
            if [ -e "$1" ]; then
                CONFIG="--config $1"
            else
                echo "WARN: config file does not exist, ignoring: --config $1" >&2
            fi
            ;;
        --non-interactive)
            NON_INTERACTIVE=true ;;
        --no-frontend)
            FRONTEND=false ;;
        --verbose)
            VERBOSE="--verbose" ;;
        *)
            break ;;
    esac
    shift
done

echo "Backend TCP:  localhost:${MAPD_TCP_PORT}"
echo "Backend HTTP: localhost:${MAPD_HTTP_PORT}"
echo "Frontend Web: localhost:${MAPD_WEB_PORT}"
echo "Calcite TCP: localhost:${MAPD_CALCITE_PORT}"

if [ ! -d $MAPD_DATA/mapd_data ]; then
    mkdir -p $MAPD_DATA
    ./bin/initdb -f --data $MAPD_DATA

    if [ ! "$NON_INTERACTIVE" = true ]; then
        echo "Download and insert sample data? Y/n"
        read choice
        if [ -z "$choice" ]; then choice="Y"; fi
        case $choice in
            [yY]* )
                INSERT_SAMPLE_DATA=true;;
        esac
    fi
fi

./bin/mapd_server $MAPD_DATA $RO --port $MAPD_TCP_PORT --http-port $MAPD_HTTP_PORT --calcite-port $MAPD_CALCITE_PORT $CONFIG $* &
MAPDPID=$!

if [ "$INSERT_SAMPLE_DATA" = true ]; then
    echo "- mapd_server started"
    echo "- sleeping for 5s while server starts"
    sleep 5

    if [ ! "$NON_INTERACTIVE" = true ]; then
        DIR=$( cd "$( dirname "${BASH_SOURCE[0]}" )" && pwd )
        . "$DIR/insert_sample_data"
    fi
fi

<<<<<<< HEAD
if [ "$FRONTEND" = true ] && [ -d frontend ] && [ -e ./bin/mapd_web_server ]; then
    ./bin/mapd_web_server $RO --port $MAPD_WEB_PORT --backend-url "http://localhost:${MAPD_HTTP_PORT}" --data $MAPD_DATA $HTTPS $HTTPS_CERT $HTTPS_KEY $VERBOSE &
=======
if [ -d frontend ] && [ -e ./bin/mapd_web_server ]; then
    ./bin/mapd_web_server $RO --port $MAPD_WEB_PORT --backend-url "http://localhost:${MAPD_HTTP_PORT}" --data $MAPD_DATA $HTTPS $HTTPS_CERT $HTTPS_KEY $CONFIG $VERBOSE &
>>>>>>> 901e14d2

    if [ ! -z "$HTTPS" ] ; then
        MAPDFRONTEND="https://localhost:${MAPD_WEB_PORT}"
    else
        MAPDFRONTEND="http://localhost:${MAPD_WEB_PORT}"
    fi

    echo "- sleeping for 5s while server starts"
    sleep 5
    if hash open 2>/dev/null; then
        open "$MAPDFRONTEND" 2> /dev/null || true
    elif hash xdg-open 2>/dev/null; then
        xdg-open "$MAPDFRONTEND" 2> /dev/null || true
    else
        echo "Navigate to: $MAPDFRONTEND"
    fi
fi

wait $MAPDPID<|MERGE_RESOLUTION|>--- conflicted
+++ resolved
@@ -89,13 +89,8 @@
     fi
 fi
 
-<<<<<<< HEAD
-if [ "$FRONTEND" = true ] && [ -d frontend ] && [ -e ./bin/mapd_web_server ]; then
-    ./bin/mapd_web_server $RO --port $MAPD_WEB_PORT --backend-url "http://localhost:${MAPD_HTTP_PORT}" --data $MAPD_DATA $HTTPS $HTTPS_CERT $HTTPS_KEY $VERBOSE &
-=======
 if [ -d frontend ] && [ -e ./bin/mapd_web_server ]; then
     ./bin/mapd_web_server $RO --port $MAPD_WEB_PORT --backend-url "http://localhost:${MAPD_HTTP_PORT}" --data $MAPD_DATA $HTTPS $HTTPS_CERT $HTTPS_KEY $CONFIG $VERBOSE &
->>>>>>> 901e14d2
 
     if [ ! -z "$HTTPS" ] ; then
         MAPDFRONTEND="https://localhost:${MAPD_WEB_PORT}"
